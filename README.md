# Virtual Camera - Computer Vision Project

<<<<<<< HEAD
A real-time video processing application that captures video from a physical camera, applies advanced image processing operations, and outputs the processed video to a virtual camera for use in applications like Zoom, Discord, or OBS Studio.

## 🎯 Project Overview

This project implements a comprehensive set of image processing operations. The application demonstrates real-time video processing capabilities with statistical analysis, transformations, and various filtering techniques.

## 📋 Real-time Features
- 🎥 Live camera capture (30 FPS)
- 🔄 Dynamic filter switching (press 'f')
- 📊 Statistics overlay toggle (press 's')
- 🖥️ Virtual camera output for streaming apps
- ⌨️ Interactive keyboard controls

## 🛠️ Installation

### Prerequisites
- Python 3.8+ (tested with Python 3.13)
- Webcam or camera device
- OBS Studio (for virtual camera testing)

### Setup Instructions

1. **Clone the repository**
   ```bash
   git clone https://github.com/rohanraaj2/Virtual-Camera
   cd Virtual-Camera
   ```

2. **Install dependencies**
=======
A real-time video processing application that captures video from a camera, applies various image processing operations, and outputs the processed video to a virtual camera for use in applications like Zoom, Discord, or OBS Studio.

## 🎯 Project Overview

This project was developed as part of a Computer Vision course at Technische Hochschule Ingolstadt. It demonstrates real-time image processing capabilities including statistical analysis, filtering operations, and face recognition.

## ✨ Features

### Core Functionality
- **Real-time video capture** from physical camera using OpenCV
- **Virtual camera output** using pyvirtualcam for integration with video conferencing apps
- **Live histogram visualization** with RGB channel analysis
- **Interactive controls** for switching between different processing modes

#### Transformations & Filters:
- **Linear Transformation** - Contrast and brightness adjustment
- **Histogram Equalization** - Automatic contrast enhancement
- **Edge Detection** - Sobel filter for edge highlighting
- **Gaussian Blur** - Smoothing filter
- **Sharpen Filter** - Detail enhancement
- **Gabor Filter** - Texture analysis and pattern detection

### Special Feature - Face Recognition
- **Real-time face detection** using face_recognition library
- **Face identification** with known faces from image database
- **Privacy protection** with automatic face blurring for unknown individuals
- **Visual indicators** with bounding boxes and name labels

## 🚀 Installation & Setup

### Prerequisites
- Python 3.8 or higher
- OBS Studio (for virtual camera functionality)
- Compatible webcam

### Installation Steps

1. **Clone the repository:**
   ```bash
   git clone https://github.com/rohanraaj2/Virtual-Camera.git
   cd Virtual-Camera
   ```

2. **Install required packages:**
>>>>>>> 58a3b9a7
   ```bash
   pip install -r requirements.txt
   ```

<<<<<<< HEAD
3. **Install OBS Studio** (for virtual camera support)
   - Download from: https://obsproject.com
   - Required for virtual camera functionality

4. **Test installation**
   ```bash
   python demo_operations.py
   ```

## 📦 Dependencies

```text
opencv-python>=4.5.0
numpy>=1.21.0
pyvirtualcam>=0.9.0
scipy>=1.7.0
matplotlib>=3.4.0
scikit-image>=0.18.0
```

## 🚀 Usage

### Basic Usage

1. **Run the main application**
   ```bash
   python run.py
   ```

2. **Use keyboard controls**
   - `f` - Cycle through filters (edge → blur → sharpen → sobel → gabor)
   - `s` - Toggle statistics display overlay
   - `q` - Quit application

### Testing Individual Operations

```bash
# Demonstrate all image processing operations
python demo_operations.py

# Test virtual camera functionality
python capturing.py
```

### Integration with Streaming Apps

1. Start the virtual camera application
2. Open OBS Studio or your preferred streaming application
3. Add "Camera" source and select the virtual camera
4. The processed video will appear in your streaming application
=======
3. **Setup face recognition (optional):**
   - Add face images to the `images/` directory
   - Supported formats: .jpg, .png
   - Name files as "PersonName.jpg" for automatic recognition

4. **Install OBS Studio:**
   - Download from [https://obsproject.com](https://obsproject.com)
   - Install virtual camera plugin if needed

## 🎮 Usage

### Running the Application

```bash
python run.py
```

### Interactive Controls

| Key | Function |
|-----|----------|
| `1` | Original image (no filter) |
| `2` | Linear transformation |
| `3` | Histogram equalization |
| `4` | Edge detection |
| `5` | Gaussian blur |
| `6` | Sharpen filter |
| `7` | Gabor filter |
| `S` | Toggle statistics display |
| `Q` | Quit application |

### Virtual Camera Setup

1. Start the application with `python run.py`
2. Open OBS Studio
3. Add "Video Capture Device" source
4. Select "OBS Virtual Camera" as device
5. The processed video feed will appear in OBS
6. Use OBS Virtual Camera in your video conferencing application
>>>>>>> 58a3b9a7

## 📁 Project Structure

```
Virtual-Camera/
<<<<<<< HEAD
├── README.md                 # This file
├── requirements.txt          # Python dependencies
├── run.py                   # Main application entry point
├── capturing.py             # Virtual camera class implementation
├── image_processing.py      # Core image processing operations
├── demo_operations.py       # Demonstration script
├── basics.py               # Basic utility functions
├── overlays.py             # Overlay and UI elements
└── images/                 # Sample images
    └── Jeff Bezoz.jpg      # Test image
```

### Data Flow

```
[Physical Camera] → [Image Processing] → [Virtual Camera] → [Streaming Apps]
      ↑                     ↑                    ↑
   OpenCV              Custom Filters        pyvirtualcam
```

## 📊 Image Processing Pipeline

1. **Capture**: Frame acquisition from physical camera (640x480 @ 30fps)
2. **Statistical Analysis**: Calculate mean, mode, std dev, min/max for RGB channels
3. **Linear Transformation**: Apply contrast/brightness adjustment
4. **Entropy Calculation**: Measure information content per channel
5. **Histogram Equalization**: Enhance contrast distribution
6. **Filtering**: Apply selected filter (edge, blur, sharpen, etc.)
7. **Output**: Send processed frame to virtual camera

## 🎮 Interactive Features

### Real-time Filter Switching
- **Edge Detection**: Highlights object boundaries and textures
- **Gaussian Blur**: Creates smooth, artistic effect
- **Sharpen**: Enhances fine details and clarity
- **Sobel**: Emphasizes gradients and edges
- **Gabor**: Detects textures and patterns

### Statistics Overlay
When enabled (press 's'), displays real-time statistics:
- RGB channel means and standard deviations
- Entropy values for each channel
- Current filter information

## 🔧 Configuration

### Camera Settings
```python
# Modify in capturing.py
self.cap.set(cv2.CAP_PROP_FRAME_WIDTH, 640)   # Width
self.cap.set(cv2.CAP_PROP_FRAME_HEIGHT, 480)  # Height
self.cap.set(cv2.CAP_PROP_FPS, 30)            # Frame rate
```

### Filter Parameters
```python
# Linear transformation
alpha = 1.2    # Contrast multiplier
beta = 30      # Brightness offset

# Gaussian blur
kernel_size = 15    # Blur intensity

# Canny edge detection
low_threshold = 50   # Lower edge threshold
high_threshold = 150 # Upper edge threshold
```

## 🧪 Technical Implementation Details

### Statistical Analysis
```python
# Per-channel statistics calculation
stats = {
    'mean': np.mean(channel_data),
    'mode': stats.mode(channel_data)[0][0],
    'std': np.std(channel_data),
    'max': np.max(channel_data),
    'min': np.min(channel_data)
}
```

### Entropy Calculation
```python
# Information entropy: -Σ(p * log2(p))
hist = hist / hist.sum()  # Normalize to probabilities
entropy = -np.sum(hist * np.log2(hist + 1e-10))  # Avoid log(0)
```

### Filter Implementation
All filters are implemented to maintain RGB format and real-time performance:
- **Canny**: Uses OpenCV's optimized implementation
- **Sobel**: Combines X and Y gradients
- **Gabor**: Utilizes scikit-image for texture detection

## 🐛 Troubleshooting

### Common Issues

1. **Camera not detected**
   ```bash
   # Try different camera indices
   virtual_cam = VirtualCamera(camera_index=1)  # or 2, 3...
   ```

2. **Virtual camera not working**
   - Ensure OBS Studio is installed
   - Restart application after OBS installation
   - Check Windows camera permissions

3. **Performance issues**
   - Reduce frame size in camera settings
   - Lower FPS if needed
   - Close other camera applications

4. **Import errors**
   ```bash
   # Reinstall dependencies
   pip uninstall opencv-python
   pip install opencv-python
   ```

## 📈 Performance Metrics

- **Frame Rate**: 30 FPS (real-time processing)
- **Resolution**: 640x480 (configurable)
- **Latency**: < 50ms processing delay
- **Memory Usage**: ~100MB typical
- **CPU Usage**: 15-25% on modern systems
=======
├── basics.py              # Core image processing functions
├── capturing.py           # Camera capture and virtual camera interface
├── overlays.py            # Visualization and overlay functions
├── run.py                 # Main application entry point
├── requirements.txt       # Python dependencies
├── README.md             # Project documentation
├── images/               # Face recognition image database
│   └── Jeff Bezos.jpg    # Example face image
└── __pycache__/          # Python cache files
```

## 🔧 Technical Implementation

### Architecture Overview
```
[Physical Camera] → [OpenCV Capture] → [Image Processing] → [Virtual Camera] → [Output Applications]
```

### Key Components

- **VirtualCamera Class**: Handles camera input/output and virtual camera interface
- **Image Processing Pipeline**: Applies statistical analysis and filtering operations
- **Face Recognition System**: Detects and identifies faces in real-time
- **Histogram Visualization**: Real-time RGB histogram overlay
- **Statistics Display**: Live statistical analysis overlay

### Performance Optimizations
- **Numba JIT compilation** for histogram calculations
- **Efficient face detection** with frame scaling
- **Optimized matplotlib plotting** for real-time histogram updates
- **Memory-efficient image processing** with in-place operations

## 🎨 Filter Descriptions

### Linear Transformation
Adjusts contrast (α) and brightness (β): `output = α × input + β`

### Histogram Equalization
Enhances contrast by redistributing pixel intensities across the full range.

### Edge Detection (Sobel)
Highlights edges using gradient computation in X and Y directions.

### Gaussian Blur
Applies smoothing using Gaussian kernel convolution.

### Sharpen Filter
Enhances edges and details using high-pass filtering.

### Gabor Filter
Analyzes texture patterns and oriented features.

## 🛠️ Dependencies

- **OpenCV** - Computer vision and image processing
- **NumPy** - Numerical computing
- **Matplotlib** - Visualization and plotting
- **pyvirtualcam** - Virtual camera interface
- **face_recognition** - Face detection and recognition
- **scipy** - Scientific computing and statistics
- **keyboard** - Keyboard input handling
- **Pillow** - Image processing utilities
- **numba** - JIT compilation for performance

## 🤝 Contributing

This project was developed as part of an academic assignment. Contributions and improvements are welcome for educational purposes.

## 📝 License

This project is developed for educational purposes as part of a university course.

## 👥 Authors

Developed by students at Technische Hochschule Ingolstadt under the guidance of Dominik Rößle.

## 🔗 References

- [pyvirtualcam Documentation](https://github.com/letmaik/pyvirtualcam)
- [OpenCV Documentation](https://docs.opencv.org/)
- [Face Recognition Library](https://github.com/ageitgey/face_recognition)
- [OBS Studio](https://obsproject.com)
>>>>>>> 58a3b9a7
<|MERGE_RESOLUTION|>--- conflicted
+++ resolved
@@ -1,36 +1,5 @@
 # Virtual Camera - Computer Vision Project
 
-<<<<<<< HEAD
-A real-time video processing application that captures video from a physical camera, applies advanced image processing operations, and outputs the processed video to a virtual camera for use in applications like Zoom, Discord, or OBS Studio.
-
-## 🎯 Project Overview
-
-This project implements a comprehensive set of image processing operations. The application demonstrates real-time video processing capabilities with statistical analysis, transformations, and various filtering techniques.
-
-## 📋 Real-time Features
-- 🎥 Live camera capture (30 FPS)
-- 🔄 Dynamic filter switching (press 'f')
-- 📊 Statistics overlay toggle (press 's')
-- 🖥️ Virtual camera output for streaming apps
-- ⌨️ Interactive keyboard controls
-
-## 🛠️ Installation
-
-### Prerequisites
-- Python 3.8+ (tested with Python 3.13)
-- Webcam or camera device
-- OBS Studio (for virtual camera testing)
-
-### Setup Instructions
-
-1. **Clone the repository**
-   ```bash
-   git clone https://github.com/rohanraaj2/Virtual-Camera
-   cd Virtual-Camera
-   ```
-
-2. **Install dependencies**
-=======
 A real-time video processing application that captures video from a camera, applies various image processing operations, and outputs the processed video to a virtual camera for use in applications like Zoom, Discord, or OBS Studio.
 
 ## 🎯 Project Overview
@@ -75,63 +44,10 @@
    ```
 
 2. **Install required packages:**
->>>>>>> 58a3b9a7
    ```bash
    pip install -r requirements.txt
    ```
 
-<<<<<<< HEAD
-3. **Install OBS Studio** (for virtual camera support)
-   - Download from: https://obsproject.com
-   - Required for virtual camera functionality
-
-4. **Test installation**
-   ```bash
-   python demo_operations.py
-   ```
-
-## 📦 Dependencies
-
-```text
-opencv-python>=4.5.0
-numpy>=1.21.0
-pyvirtualcam>=0.9.0
-scipy>=1.7.0
-matplotlib>=3.4.0
-scikit-image>=0.18.0
-```
-
-## 🚀 Usage
-
-### Basic Usage
-
-1. **Run the main application**
-   ```bash
-   python run.py
-   ```
-
-2. **Use keyboard controls**
-   - `f` - Cycle through filters (edge → blur → sharpen → sobel → gabor)
-   - `s` - Toggle statistics display overlay
-   - `q` - Quit application
-
-### Testing Individual Operations
-
-```bash
-# Demonstrate all image processing operations
-python demo_operations.py
-
-# Test virtual camera functionality
-python capturing.py
-```
-
-### Integration with Streaming Apps
-
-1. Start the virtual camera application
-2. Open OBS Studio or your preferred streaming application
-3. Add "Camera" source and select the virtual camera
-4. The processed video will appear in your streaming application
-=======
 3. **Setup face recognition (optional):**
    - Add face images to the `images/` directory
    - Supported formats: .jpg, .png
@@ -171,144 +87,11 @@
 4. Select "OBS Virtual Camera" as device
 5. The processed video feed will appear in OBS
 6. Use OBS Virtual Camera in your video conferencing application
->>>>>>> 58a3b9a7
 
 ## 📁 Project Structure
 
 ```
 Virtual-Camera/
-<<<<<<< HEAD
-├── README.md                 # This file
-├── requirements.txt          # Python dependencies
-├── run.py                   # Main application entry point
-├── capturing.py             # Virtual camera class implementation
-├── image_processing.py      # Core image processing operations
-├── demo_operations.py       # Demonstration script
-├── basics.py               # Basic utility functions
-├── overlays.py             # Overlay and UI elements
-└── images/                 # Sample images
-    └── Jeff Bezoz.jpg      # Test image
-```
-
-### Data Flow
-
-```
-[Physical Camera] → [Image Processing] → [Virtual Camera] → [Streaming Apps]
-      ↑                     ↑                    ↑
-   OpenCV              Custom Filters        pyvirtualcam
-```
-
-## 📊 Image Processing Pipeline
-
-1. **Capture**: Frame acquisition from physical camera (640x480 @ 30fps)
-2. **Statistical Analysis**: Calculate mean, mode, std dev, min/max for RGB channels
-3. **Linear Transformation**: Apply contrast/brightness adjustment
-4. **Entropy Calculation**: Measure information content per channel
-5. **Histogram Equalization**: Enhance contrast distribution
-6. **Filtering**: Apply selected filter (edge, blur, sharpen, etc.)
-7. **Output**: Send processed frame to virtual camera
-
-## 🎮 Interactive Features
-
-### Real-time Filter Switching
-- **Edge Detection**: Highlights object boundaries and textures
-- **Gaussian Blur**: Creates smooth, artistic effect
-- **Sharpen**: Enhances fine details and clarity
-- **Sobel**: Emphasizes gradients and edges
-- **Gabor**: Detects textures and patterns
-
-### Statistics Overlay
-When enabled (press 's'), displays real-time statistics:
-- RGB channel means and standard deviations
-- Entropy values for each channel
-- Current filter information
-
-## 🔧 Configuration
-
-### Camera Settings
-```python
-# Modify in capturing.py
-self.cap.set(cv2.CAP_PROP_FRAME_WIDTH, 640)   # Width
-self.cap.set(cv2.CAP_PROP_FRAME_HEIGHT, 480)  # Height
-self.cap.set(cv2.CAP_PROP_FPS, 30)            # Frame rate
-```
-
-### Filter Parameters
-```python
-# Linear transformation
-alpha = 1.2    # Contrast multiplier
-beta = 30      # Brightness offset
-
-# Gaussian blur
-kernel_size = 15    # Blur intensity
-
-# Canny edge detection
-low_threshold = 50   # Lower edge threshold
-high_threshold = 150 # Upper edge threshold
-```
-
-## 🧪 Technical Implementation Details
-
-### Statistical Analysis
-```python
-# Per-channel statistics calculation
-stats = {
-    'mean': np.mean(channel_data),
-    'mode': stats.mode(channel_data)[0][0],
-    'std': np.std(channel_data),
-    'max': np.max(channel_data),
-    'min': np.min(channel_data)
-}
-```
-
-### Entropy Calculation
-```python
-# Information entropy: -Σ(p * log2(p))
-hist = hist / hist.sum()  # Normalize to probabilities
-entropy = -np.sum(hist * np.log2(hist + 1e-10))  # Avoid log(0)
-```
-
-### Filter Implementation
-All filters are implemented to maintain RGB format and real-time performance:
-- **Canny**: Uses OpenCV's optimized implementation
-- **Sobel**: Combines X and Y gradients
-- **Gabor**: Utilizes scikit-image for texture detection
-
-## 🐛 Troubleshooting
-
-### Common Issues
-
-1. **Camera not detected**
-   ```bash
-   # Try different camera indices
-   virtual_cam = VirtualCamera(camera_index=1)  # or 2, 3...
-   ```
-
-2. **Virtual camera not working**
-   - Ensure OBS Studio is installed
-   - Restart application after OBS installation
-   - Check Windows camera permissions
-
-3. **Performance issues**
-   - Reduce frame size in camera settings
-   - Lower FPS if needed
-   - Close other camera applications
-
-4. **Import errors**
-   ```bash
-   # Reinstall dependencies
-   pip uninstall opencv-python
-   pip install opencv-python
-   ```
-
-## 📈 Performance Metrics
-
-- **Frame Rate**: 30 FPS (real-time processing)
-- **Resolution**: 640x480 (configurable)
-- **Latency**: < 50ms processing delay
-- **Memory Usage**: ~100MB typical
-- **CPU Usage**: 15-25% on modern systems
-=======
 ├── basics.py              # Core image processing functions
 ├── capturing.py           # Camera capture and virtual camera interface
 ├── overlays.py            # Visualization and overlay functions
@@ -390,5 +173,4 @@
 - [pyvirtualcam Documentation](https://github.com/letmaik/pyvirtualcam)
 - [OpenCV Documentation](https://docs.opencv.org/)
 - [Face Recognition Library](https://github.com/ageitgey/face_recognition)
-- [OBS Studio](https://obsproject.com)
->>>>>>> 58a3b9a7
+- [OBS Studio](https://obsproject.com)